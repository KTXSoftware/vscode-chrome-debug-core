--- conflicted
+++ resolved
@@ -260,12 +260,6 @@
 
         // Overwrite the sourcemap's sourceRoot with the version that's resolved to an absolute path,
         // so the work above only has to be done once
-<<<<<<< HEAD
-        sm.sourceRoot = 'file:///' + this._absSourceRoot;
-
-        // special-case webpack:/// prefixed sources which is kind of meaningless
-        sm.sources = sm.sources.map((sourcePath: string) => utils.lstrip(sourcePath, 'webpack:///'));
-=======
         if (this._absSourceRoot.startsWith('/')) {
             // OSX paths
             sm.sourceRoot = 'file://' + this._absSourceRoot;
@@ -273,9 +267,11 @@
             // Windows paths
             sm.sourceRoot = 'file:///' + this._absSourceRoot;
         }
->>>>>>> 1b1a6bdc
-
-		this._smc = new SourceMapConsumer(sm);
+
+        // special-case webpack:/// prefixed sources which is kind of meaningless
+        sm.sources = sm.sources.map((sourcePath: string) => utils.lstrip(sourcePath, 'webpack:///'));
+
+        this._smc = new SourceMapConsumer(sm);
 
         // rewrite sources as absolute paths
         this._sources = sm.sources.map((sourcePath: string) => {
